--- conflicted
+++ resolved
@@ -10,17 +10,6 @@
 
 
 ALL_LETTERS = string.ascii_letters + " .,;'-"
-<<<<<<< HEAD
-PATTERN = r""" (?x)             # set flag to allow verbose regexps
-        (?:[A-Z]\.)+            # abbreviations, e.g. U.S.A.
-        | \$?\d+(?:\.\d+)?%?    # currency and percentages, $12.40, 50%
-        | \w+(?:-\w+)+          # words with internal hyphens
-        | \w+(?:'[a-z])         # words with apostrophes
-        | \.\.\.                # ellipsis
-        |(?:Mr|Mrs|Dr|Ms)\.     # honorifics
-        | \w+                   # normal words
-        """
-=======
 PATTERN = r"""
     (?x)                    # set flag to allow verbose regexps
     (?:[A-Z]\.)+            # abbreviations, e.g. U.S.A.
@@ -31,8 +20,6 @@
     |(?:Mr|Mrs|Dr|Ms)\.     # honorifics
     | \w+                   # normal words
 """
-warnings.filterwarnings('ignore')
->>>>>>> b863b8ca
 
 
 def build_tokenizer(
